# Add mesh_plotter executable
ADD_EXECUTABLE(mesh_plotter mesh_plotter.cpp)

# Link libraries
TARGET_LINK_LIBRARIES(mesh_plotter ${ROOT_LIBRARIES} ${ROOT_COMPONENT_LIBRARIES})
INCLUDE_DIRECTORIES(SYSTEM ${ROOT_INCLUDE_DIRS})

INSTALL(TARGETS mesh_plotter
<<<<<<< HEAD
    COMPONENT tools
=======
>>>>>>> bee533df
    RUNTIME DESTINATION bin/tcad_dfise_converter)<|MERGE_RESOLUTION|>--- conflicted
+++ resolved
@@ -6,8 +6,5 @@
 INCLUDE_DIRECTORIES(SYSTEM ${ROOT_INCLUDE_DIRS})
 
 INSTALL(TARGETS mesh_plotter
-<<<<<<< HEAD
     COMPONENT tools
-=======
->>>>>>> bee533df
     RUNTIME DESTINATION bin/tcad_dfise_converter)