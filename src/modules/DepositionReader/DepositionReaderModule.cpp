--- conflicted
+++ resolved
@@ -261,13 +261,12 @@
                    << Units::display(global_deposit_position, {"mm", "um"}) << ", particleID " << pdg_code;
 
         // MCParticle:
-<<<<<<< HEAD
         if(create_mcparticles_) {
             if(track_id_to_mcparticle[detector].find(track_id) == track_id_to_mcparticle[detector].end()) {
                 // We have not yet seen this MCParticle, let's store it and keep track of the track id
                 LOG(DEBUG) << "Adding new MCParticle, track id " << track_id << ", PDG code " << pdg_code;
                 mc_particles[detector].emplace_back(
-                    deposit_position, global_deposit_position, deposit_position, global_deposit_position, pdg_code, time);
+                    deposit_position, global_deposit_position, deposit_position, global_deposit_position, pdg_code, 0, time);
                 track_id_to_mcparticle[detector][track_id] = (mc_particles[detector].size() - 1);
 
                 // Check if we know the parent - and set it:
@@ -278,20 +277,6 @@
                 } else {
                     LOG(DEBUG) << "Parent MCParticle is unknown, parent id " << parent_id;
                 }
-=======
-        if(track_id_to_mcparticle[detector].find(track_id) == track_id_to_mcparticle[detector].end()) {
-            // We have not yet seen this MCParticle, let's store it and keep track of the track id
-            LOG(DEBUG) << "Adding new MCParticle, track id " << track_id << ", PDG code " << pdg_code;
-            mc_particles[detector].emplace_back(
-                deposit_position, global_deposit_position, deposit_position, global_deposit_position, pdg_code, 0, time);
-            track_id_to_mcparticle[detector][track_id] = (mc_particles[detector].size() - 1);
-
-            // Check if we know the parent - and set it:
-            auto parent = track_id_to_mcparticle[detector].find(parent_id);
-            if(parent != track_id_to_mcparticle[detector].end()) {
-                LOG(DEBUG) << "Adding parent relation to MCParticle with track id " << parent_id;
-                mc_particles[detector].back().setParent(&mc_particles[detector].at(parent->second));
->>>>>>> 5ff0eab5
             } else {
                 LOG(DEBUG) << "Found MCParticle with track id " << track_id;
             }
