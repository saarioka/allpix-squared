/**
 *  @author Koen Wolters <koen.wolters@cern.ch>
 */

#ifndef ALLPIX_RUNGE_KUTTA_H
#define ALLPIX_RUNGE_KUTTA_H

#include <functional>

#include <Eigen/Core>
#include <Eigen/Geometry>

namespace allpix {

    template <typename T, int S, int D = 3> class RungeKutta {
    public:
        struct Step {
            Eigen::Matrix<T, D, 1> value;
            Eigen::Matrix<T, D, 1> error;
        };

        using StepFunction = std::function<Eigen::Matrix<T, D, 1>(T, Eigen::Matrix<T, D, 1>)>;

        // constructor
        RungeKutta(Eigen::Matrix<T, S + 2, S> tableau,
                   StepFunction function,
                   T step_size,
                   Eigen::Matrix<T, D, 1> initial_y,
                   T initial_t = 0)
            : tableau_(tableau), function_(function), h_(step_size), y_(initial_y), t_(initial_t) {
            error_.setZero();
        }

        // change parameters
        void setTimeStep(T step_size) { h_ = step_size; }
        T getTimeStep() { return h_; }

        // get result
        Eigen::Matrix<T, D, 1> getResult() { return y_; }
        Eigen::Matrix<T, D, 1> getError() { return error_; }

        // execute runge kutta step
        Step step() {
            Step step;
            Eigen::Matrix<T, D, 1> ys;
            Eigen::Matrix<T, D, 1> error;
            ys.setZero();
            error.setZero();

            // compute step
            Eigen::Matrix<T, S, D> k;
            for(int i = 0; i < S; ++i) {
                Eigen::Matrix<T, D, 1> yt = y_;
                T tt = t_;
                for(int j = 0; j < i; ++j) {
                    yt += h_ * tableau_(i, j) * k.row(j);
                    tt += tableau_(i, j);
                }
                k.row(i) = function_(tt, yt);

                ys += h_ * tableau_(S, i) * k.row(i);
                error += h_ * (tableau_(S, i) - tableau_(S + 1, i)) * k.row(i);
            }

            // update step
            y_ += ys;
            t_ += h_;

            // return step
            step.value = ys;
            step.error = error;
            return step;
        }

        // FIXME: call this steps?
        Step step(int amount) {
            Step result;
            result.value.setZero();
            result.error.setZero();
            for(int i = 0; i < amount; ++i) {
                Step single = step();
                result.value += single.value;
                result.error += single.error;
            }
            return result;
        }

    private:
        const Eigen::Matrix<T, S + 2, S> tableau_;
        StepFunction function_;
        T h_; // step size

        Eigen::Matrix<T, D, 1> y_;     // vector that changes
        Eigen::Matrix<T, D, 1> error_; // error vector
        T t_;                          // time
    };

    // clang-format off
    namespace tableau {
        // WARNING: no error function
<<<<<<< HEAD
        static const auto RK3((Eigen::Matrix<double, 5, 3>() <<
            0, 0, 0,
            1.0/2, 0, 0,
            -1, 2, 0,
            1.0/6, 2.0/3, 1.0/6,
            0, 0, 0).finished());
        // WARNING: no error function
        static const auto RK4((Eigen::Matrix<double, 6, 4>() <<
            0, 0, 0, 0,
            1.0/2, 0, 0, 0,
            0, 1.0/2, 0, 0,
            0, 0, 1, 0,
            1.0/6, 1.0/3, 1.0/3, 1.0/6,
            0, 0, 0, 0).finished());
        static const auto RK5((Eigen::Matrix<double, 8, 6>() <<
            0, 0, 0, 0, 0, 0,
            1.0/4, 0, 0, 0, 0, 0,
            3.0/32, 9/32, 0, 0, 0, 0,
            1932.0/2197, -7200.0/2197, 7296.0/2197, 0, 0, 0,
            439.0/216, -8, 3680.0/513, -845.0/4104, 0, 0,
            -8.0/27, 2, -3544.0/2565, 1859.0/4104, -11.0/40, 0,
            16.0/135, 0, 6656.0/12825, 28561.0/56430, -9.0/50, 2.0/55,
            25.0/216, 0, 1408.0/2565, 2197.0/4104, -1.0/5, 0).finished());
    }
    // clang-format on
=======
        static const auto
            RK3((Eigen::Matrix<double, 5, 3>() << 0, 0, 0, 1.0 / 2, 0, 0, -1, 2, 0, 1.0 / 6, 2.0 / 3, 1.0 / 6, 0, 0, 0)
                    .finished());
        // WARNING: no error function
        static const auto RK4((Eigen::Matrix<double, 6, 4>() << 0,
                               0,
                               0,
                               0,
                               1.0 / 2,
                               0,
                               0,
                               0,
                               0,
                               1.0 / 2,
                               0,
                               0,
                               0,
                               0,
                               1,
                               0,
                               1.0 / 6,
                               1.0 / 3,
                               1.0 / 3,
                               1.0 / 6,
                               0,
                               0,
                               0,
                               0)
                                  .finished());
        static const auto RK5((Eigen::Matrix<double, 8, 6>() << 0,
                               0,
                               0,
                               0,
                               0,
                               0,
                               1.0 / 4,
                               0,
                               0,
                               0,
                               0,
                               0,
                               3.0 / 32,
                               9 / 32,
                               0,
                               0,
                               0,
                               0,
                               1932.0 / 2197,
                               -7200.0 / 2197,
                               7296.0 / 2197,
                               0,
                               0,
                               0,
                               439.0 / 216,
                               -8,
                               3680.0 / 513,
                               -845.0 / 4104,
                               0,
                               0,
                               -8.0 / 27,
                               2,
                               -3544.0 / 2565,
                               1859.0 / 4104,
                               -11.0 / 40,
                               0,
                               16.0 / 135,
                               0,
                               6656.0 / 12825,
                               28561.0 / 56430,
                               -9.0 / 50,
                               2.0 / 55,
                               25.0 / 216,
                               0,
                               1408.0 / 2565,
                               2197.0 / 4104,
                               -1.0 / 5,
                               0)
                                  .finished());
    } // namespace tableau
>>>>>>> 8167e021

    // FIXME: better name
    template <typename T, int S, int D = 3>
    RungeKutta<T, S, D> make_runge_kutta(Eigen::Matrix<T, S + 2, S> tableau,
                                         typename RungeKutta<T, S, D>::StepFunction function,
                                         T step_size,
                                         Eigen::Matrix<T, D, 1> initial_y,
                                         T initial_t = 0) {
        return RungeKutta<T, S, D>(tableau, function, step_size, initial_y, initial_t);
    }
} // namespace allpix

#endif /* ALLPIX_RUNGE_KUTTA_H */<|MERGE_RESOLUTION|>--- conflicted
+++ resolved
@@ -98,7 +98,6 @@
     // clang-format off
     namespace tableau {
         // WARNING: no error function
-<<<<<<< HEAD
         static const auto RK3((Eigen::Matrix<double, 5, 3>() <<
             0, 0, 0,
             1.0/2, 0, 0,
@@ -124,87 +123,6 @@
             25.0/216, 0, 1408.0/2565, 2197.0/4104, -1.0/5, 0).finished());
     }
     // clang-format on
-=======
-        static const auto
-            RK3((Eigen::Matrix<double, 5, 3>() << 0, 0, 0, 1.0 / 2, 0, 0, -1, 2, 0, 1.0 / 6, 2.0 / 3, 1.0 / 6, 0, 0, 0)
-                    .finished());
-        // WARNING: no error function
-        static const auto RK4((Eigen::Matrix<double, 6, 4>() << 0,
-                               0,
-                               0,
-                               0,
-                               1.0 / 2,
-                               0,
-                               0,
-                               0,
-                               0,
-                               1.0 / 2,
-                               0,
-                               0,
-                               0,
-                               0,
-                               1,
-                               0,
-                               1.0 / 6,
-                               1.0 / 3,
-                               1.0 / 3,
-                               1.0 / 6,
-                               0,
-                               0,
-                               0,
-                               0)
-                                  .finished());
-        static const auto RK5((Eigen::Matrix<double, 8, 6>() << 0,
-                               0,
-                               0,
-                               0,
-                               0,
-                               0,
-                               1.0 / 4,
-                               0,
-                               0,
-                               0,
-                               0,
-                               0,
-                               3.0 / 32,
-                               9 / 32,
-                               0,
-                               0,
-                               0,
-                               0,
-                               1932.0 / 2197,
-                               -7200.0 / 2197,
-                               7296.0 / 2197,
-                               0,
-                               0,
-                               0,
-                               439.0 / 216,
-                               -8,
-                               3680.0 / 513,
-                               -845.0 / 4104,
-                               0,
-                               0,
-                               -8.0 / 27,
-                               2,
-                               -3544.0 / 2565,
-                               1859.0 / 4104,
-                               -11.0 / 40,
-                               0,
-                               16.0 / 135,
-                               0,
-                               6656.0 / 12825,
-                               28561.0 / 56430,
-                               -9.0 / 50,
-                               2.0 / 55,
-                               25.0 / 216,
-                               0,
-                               1408.0 / 2565,
-                               2197.0 / 4104,
-                               -1.0 / 5,
-                               0)
-                                  .finished());
-    } // namespace tableau
->>>>>>> 8167e021
 
     // FIXME: better name
     template <typename T, int S, int D = 3>
