--- conflicted
+++ resolved
@@ -4,8 +4,4 @@
 random_seed = 0
 log_format = LONG
 
-<<<<<<< HEAD
-#PASS (STATUS) <Allpix.cpp/load:L115> Initialized PRNG with configured seed 0
-=======
-#PASS (STATUS) <Allpix.cpp/load:L124> Initialized PRNG with configured seed 0
->>>>>>> 13c16bdb
+#PASS (STATUS) <Allpix.cpp/load:L124> Initialized PRNG with configured seed 0