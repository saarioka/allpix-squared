[Allpix]
detectors_file = "detector.conf"
number_of_events = 1
random_seed = 0

[GeometryBuilderGeant4]

[DepositionGeant4]
log_level = INFO
particle_type = "e+"
source_energy = 5MeV
source_position = 0um 0um -500um
source_type = "square"
square_side = 1mm
square_angle = 10deg

[ElectricFieldReader]
model = "linear"
bias_voltage = 100V
depletion_voltage = 150V

[ProjectionPropagation]
temperature = 293K

<<<<<<< HEAD
#PASS Deposited 75772 charges in sensor of detector mydetector
=======
#PASS Deposited 61542 charges in sensor of detector mydetector
#PASSOSX Deposited 61524 charges in sensor of detector mydetector
>>>>>>> 61c06a03
<|MERGE_RESOLUTION|>--- conflicted
+++ resolved
@@ -22,9 +22,5 @@
 [ProjectionPropagation]
 temperature = 293K
 
-<<<<<<< HEAD
-#PASS Deposited 75772 charges in sensor of detector mydetector
-=======
 #PASS Deposited 61542 charges in sensor of detector mydetector
-#PASSOSX Deposited 61524 charges in sensor of detector mydetector
->>>>>>> 61c06a03
+#PASSOSX Deposited 61524 charges in sensor of detector mydetector